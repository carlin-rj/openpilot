from parameterized import parameterized

from cereal import car, log
from opendbc.car.car_helpers import interfaces
from opendbc.car.honda.values import CAR as HONDA
from opendbc.car.toyota.values import CAR as TOYOTA
from opendbc.car.nissan.values import CAR as NISSAN
from opendbc.car.vehicle_model import VehicleModel
from openpilot.selfdrive.controls.lib.latcontrol_pid import LatControlPID
from openpilot.selfdrive.controls.lib.latcontrol_torque import LatControlTorque
from openpilot.selfdrive.controls.lib.latcontrol_angle import LatControlAngle
from openpilot.selfdrive.locationd.helpers import Pose
from openpilot.common.mock.generators import generate_livePose


class TestLatControl:

  @parameterized.expand([(HONDA.HONDA_CIVIC, LatControlPID), (TOYOTA.TOYOTA_RAV4, LatControlTorque),  (NISSAN.NISSAN_LEAF, LatControlAngle)])
  def test_saturation(self, car_name, controller):
    CarInterface = interfaces[car_name]
    CP = CarInterface.get_non_essential_params(car_name)
<<<<<<< HEAD
    CP_SP = CarInterface.get_non_essential_params_sp(CP, car_name)
    CI = CarInterface(CP, CP_SP, CarController, CarState)
=======
    CI = CarInterface(CP)
>>>>>>> d1042df6
    VM = VehicleModel(CP)

    controller = controller(CP.as_reader(), CI)

    CS = car.CarState.new_message()
    CS.vEgo = 30
    CS.steeringPressed = False

    params = log.LiveParametersData.new_message()

    lp = generate_livePose()
    pose = Pose.from_live_pose(lp.livePose)

    # Saturate for curvature limited and controller limited
    for _ in range(1000):
      _, _, lac_log = controller.update(True, CS, VM, params, False, 0, pose, True)
    assert lac_log.saturated

    for _ in range(1000):
      _, _, lac_log = controller.update(True, CS, VM, params, False, 0, pose, False)
    assert not lac_log.saturated

    for _ in range(1000):
      _, _, lac_log = controller.update(True, CS, VM, params, False, 1, pose, False)
    assert lac_log.saturated<|MERGE_RESOLUTION|>--- conflicted
+++ resolved
@@ -19,12 +19,8 @@
   def test_saturation(self, car_name, controller):
     CarInterface = interfaces[car_name]
     CP = CarInterface.get_non_essential_params(car_name)
-<<<<<<< HEAD
     CP_SP = CarInterface.get_non_essential_params_sp(CP, car_name)
-    CI = CarInterface(CP, CP_SP, CarController, CarState)
-=======
-    CI = CarInterface(CP)
->>>>>>> d1042df6
+    CI = CarInterface(CP, CP_SP)
     VM = VehicleModel(CP)
 
     controller = controller(CP.as_reader(), CI)
