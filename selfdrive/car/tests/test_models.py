--- conflicted
+++ resolved
@@ -152,14 +152,9 @@
     # if relay is expected to be open in the route
     cls.openpilot_enabled = cls.car_safety_mode_frame is not None
 
-<<<<<<< HEAD
-    cls.CarInterface, cls.CarController, cls.CarState, cls.RadarInterface = interfaces[cls.platform]
-    cls.CP = cls.CarInterface.get_params(cls.platform,  cls.fingerprint, car_fw, experimental_long, docs=False)
-    cls.CP_SP = cls.CarInterface.get_params_sp(cls.CP, cls.platform,  cls.fingerprint, car_fw, experimental_long, docs=False)
-=======
     cls.CarInterface = interfaces[cls.platform]
     cls.CP = cls.CarInterface.get_params(cls.platform, cls.fingerprint, car_fw, experimental_long, docs=False)
->>>>>>> d1042df6
+    cls.CP_SP = cls.CarInterface.get_params_sp(cls.CP, cls.platform,  cls.fingerprint, car_fw, experimental_long, docs=False)
     assert cls.CP
     assert cls.CP_SP
     assert cls.CP.carFingerprint == cls.platform
@@ -171,11 +166,7 @@
     del cls.can_msgs
 
   def setUp(self):
-<<<<<<< HEAD
-    self.CI = self.CarInterface(self.CP.copy(), copy.deepcopy(self.CP_SP), self.CarController, self.CarState)
-=======
-    self.CI = self.CarInterface(self.CP.copy())
->>>>>>> d1042df6
+    self.CI = self.CarInterface(self.CP.copy(), copy.deepcopy(self.CP_SP))
     assert self.CI
 
     # TODO: check safetyModel is in release panda build
@@ -226,11 +217,7 @@
     self.assertEqual(can_invalid_cnt, 0)
 
   def test_radar_interface(self):
-<<<<<<< HEAD
-    RI = self.RadarInterface(self.CP, self.CP_SP)
-=======
-    RI = self.CarInterface.RadarInterface(self.CP)
->>>>>>> d1042df6
+    RI = self.CarInterface.RadarInterface(self.CP, self.CP_SP)
     assert RI
 
     # Since OBD port is multiplexed to bus 1 (commonly radar bus) while fingerprinting,
@@ -293,11 +280,7 @@
     def test_car_controller(car_control, car_control_sp):
       now_nanos = 0
       msgs_sent = 0
-<<<<<<< HEAD
-      CI = self.CarInterface(self.CP, self.CP_SP, self.CarController, self.CarState)
-=======
-      CI = self.CarInterface(self.CP)
->>>>>>> d1042df6
+      CI = self.CarInterface(self.CP, self.CP_SP)
       for _ in range(round(10.0 / DT_CTRL)):  # make sure we hit the slowest messages
         CI.update([])
         _, sendcan = CI.apply(car_control, car_control_sp, now_nanos)
