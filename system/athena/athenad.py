--- conflicted
+++ resolved
@@ -845,17 +845,6 @@
       onroad_prev = onroad
 
       if sock is not None:
-<<<<<<< HEAD
-        if sys.platform == 'darwin':  # macOS
-          sock.setsockopt(socket.SOL_SOCKET, socket.SO_KEEPALIVE, 1)
-          sock.setsockopt(socket.IPPROTO_TCP, socket.TCP_KEEPALIVE, 7 if onroad else 30)
-        else:
-          # While not sending data, onroad, we can expect to time out in 7 + (7 * 2) = 21s
-          #                         offroad, we can expect to time out in 30 + (10 * 3) = 60s
-          # FIXME: TCP_USER_TIMEOUT is effectively 2x for some reason (32s), so it's mostly unused
-          sock.setsockopt(socket.IPPROTO_TCP, socket.TCP_USER_TIMEOUT, 16000 if onroad else 0)
-          sock.setsockopt(socket.IPPROTO_TCP, socket.TCP_KEEPIDLE, 7 if onroad else 30)
-=======
         # While not sending data, onroad, we can expect to time out in 7 + (7 * 2) = 21s
         #                         offroad, we can expect to time out in 30 + (10 * 3) = 60s
         # FIXME: TCP_USER_TIMEOUT is effectively 2x for some reason (32s), so it's mostly unused
@@ -863,8 +852,8 @@
           sock.setsockopt(socket.IPPROTO_TCP, socket.TCP_USER_TIMEOUT, 16000 if onroad else 0)
           sock.setsockopt(socket.IPPROTO_TCP, socket.TCP_KEEPIDLE, 7 if onroad else 30)
         elif sys.platform == 'darwin':
+          sock.setsockopt(socket.SOL_SOCKET, socket.SO_KEEPALIVE, 1)
           sock.setsockopt(socket.IPPROTO_TCP, socket.TCP_KEEPALIVE, 7 if onroad else 30)
->>>>>>> dde9c703
         sock.setsockopt(socket.IPPROTO_TCP, socket.TCP_KEEPINTVL, 7 if onroad else 10)
         sock.setsockopt(socket.IPPROTO_TCP, socket.TCP_KEEPCNT, 2 if onroad else 3)
 
